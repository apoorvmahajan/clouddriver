/*
 * Copyright 2014 Netflix, Inc.
 *
 * Licensed under the Apache License, Version 2.0 (the "License");
 * you may not use this file except in compliance with the License.
 * You may obtain a copy of the License at
 *
 *    http://www.apache.org/licenses/LICENSE-2.0
 *
 * Unless required by applicable law or agreed to in writing, software
 * distributed under the License is distributed on an "AS IS" BASIS,
 * WITHOUT WARRANTIES OR CONDITIONS OF ANY KIND, either express or implied.
 * See the License for the specific language governing permissions and
 * limitations under the License.
 */


package com.netflix.spinnaker.kato.aws.deploy.ops.discovery

import com.amazonaws.services.ec2.AmazonEC2
import com.amazonaws.services.ec2.model.DescribeInstancesRequest
import com.google.common.annotations.VisibleForTesting
import com.netflix.spinnaker.kato.aws.deploy.description.EnableDisableInstanceDiscoveryDescription
import com.netflix.spinnaker.kato.aws.services.AsgService
import com.netflix.spinnaker.kato.aws.services.RegionScopedProviderFactory
import com.netflix.spinnaker.kato.data.task.Task
import groovy.transform.InheritConstructors
import groovy.transform.PackageScope
import groovy.util.logging.Slf4j
import org.springframework.beans.factory.annotation.Autowired
import org.springframework.beans.factory.annotation.Value
import org.springframework.http.HttpStatus
import org.springframework.stereotype.Component
import org.springframework.web.client.HttpClientErrorException
import org.springframework.web.client.HttpServerErrorException
import org.springframework.web.client.ResourceAccessException
import org.springframework.web.client.RestTemplate

import java.util.regex.Pattern

@Slf4j
@Component
class DiscoverySupport {
  private static final long THROTTLE_MS = 150

  static final int DISCOVERY_RETRY_MAX = 10
  private static final long DEFAULT_DISCOVERY_RETRY_MS = 3000

  @Autowired
  RestTemplate restTemplate

  @Value('${discovery.retry.max:#{T(com.netflix.spinnaker.kato.aws.deploy.ops.discovery.DiscoverySupport).DISCOVERY_RETRY_MAX}}')
  int discoveryRetry = DISCOVERY_RETRY_MAX


  @Autowired
  RegionScopedProviderFactory regionScopedProviderFactory

  void updateDiscoveryStatusForInstances(EnableDisableInstanceDiscoveryDescription description,
                                         Task task,
                                         String phaseName,
                                         DiscoveryStatus discoveryStatus,
                                         List<String> instanceIds) {
    if (!description.credentials.discoveryEnabled) {
      throw new DiscoveryNotConfiguredException()
    }

    def region = description.region
    def discovery = description.credentials.discovery.replaceAll(Pattern.quote('{{region}}'), region)

    def regionScopedProvider = regionScopedProviderFactory.forRegion(description.credentials, description.region)
    def amazonEC2 = regionScopedProviderFactory.amazonClientProvider.getAmazonEC2(description.credentials, region)
    def asgService = regionScopedProvider.asgService

    def random = new Random()
    def applicationName = retry(task, discoveryRetry) { retryCount ->
      def instanceId = instanceIds[random.nextInt(instanceIds.size())]
      task.updateStatus phaseName, "Looking up discovery application name for instance $instanceId"
      def instanceDetails = restTemplate.getForEntity("${discovery}/v2/instances/${instanceId}", Map)
      def applicationName = instanceDetails?.body?.instance?.app
      if (!applicationName) {
        throw new RetryableException("Looking up instance application name in Discovery failed for instance ${instanceId}")
      }
      return applicationName
    }

    instanceIds.eachWithIndex { instanceId, index ->
      if (index > 0) {
        sleep THROTTLE_MS
      }

      def errors = [:]
      try {
        retry(task, discoveryRetry) { retryCount ->
          task.updateStatus phaseName, "Attempting to mark ${instanceId} as '${discoveryStatus.value}' in discovery (attempt: ${retryCount})."

          if (discoveryStatus == DiscoveryStatus.Disable && !verifyInstanceAndAsgExist(amazonEC2, asgService, instanceId, description.asgName)) {
            task.updateStatus phaseName, "Instance (${instanceId}) or ASG (${description.asgName}) no longer exist, skipping"
            return
          }

          restTemplate.put("${discovery}/v2/apps/${applicationName}/${instanceId}/status?value=${discoveryStatus.value}", [:])
          task.updateStatus phaseName, "Marked ${instanceId} in application $applicationName as '${discoveryStatus.value}' in discovery."
        }
      } catch (ex) {
        errors[instanceId] = ex
      }
      if (errors) {
        task.updateStatus phaseName, "Failed marking instances '${discoveryStatus.value}' in discovery for instances ${errors.keySet()}"
        task.fail()
        log.info("Failed marking discovery $discoveryStatus.value for instances ${errors}")
      }
    }
  }

  def retry(Task task, int maxRetries, Closure c) {
    def retryCount = 0
    while (true) {
      try {
        if (!task.status.isFailed()) {
          return c.call(retryCount)
        }
        break
      } catch (RetryableException | ResourceAccessException ex) {
        if (retryCount >= (maxRetries - 1)) {
          throw ex
        }

        retryCount++
        sleep(getDiscoveryRetryMs());

      } catch (HttpServerErrorException | HttpClientErrorException e) {
        if (retryCount >= (maxRetries - 1)) {
          throw e
        }

        if (e.statusCode.is5xxServerError()) {
          // automatically retry on server errors (but wait a little longer between attempts)
          sleep(getDiscoveryRetryMs() * 10)
          retryCount++
        } else if (e.statusCode == HttpStatus.NOT_FOUND) {
          // automatically retry on 404's
          retryCount++
          sleep(getDiscoveryRetryMs())
        } else {
          throw e
        }
      }
    }
  }

  protected long getDiscoveryRetryMs() {
    return DEFAULT_DISCOVERY_RETRY_MS
  }

  enum DiscoveryStatus {
    Enable('UP'),
    Disable('OUT_OF_SERVICE')

    String value

    DiscoveryStatus(String value) {
      this.value = value
    }
  }

  @VisibleForTesting
  @PackageScope
  boolean verifyInstanceAndAsgExist(AmazonEC2 amazonEC2,
                                    AsgService asgService,
                                    String instanceId,
                                    String asgName) {
<<<<<<< HEAD
    if (asgName) {
      def autoScalingGroup = asgService.getAutoScalingGroup(asgName)
      if (!autoScalingGroup || autoScalingGroup.status) {
        // ASG does not exist or is in the process of being deleted
        return false
      }
      log.info("AutoScalingGroup (${asgName}) exists")

      if (!autoScalingGroup.instances.find { it.instanceId == instanceId }) {
        return false
      }
      log.info("AutoScalingGroup (${asgName}) contains instance (${instanceId})")
=======
    def autoScalingGroup = asgService.getAutoScalingGroup(asgName)
    if (!autoScalingGroup || autoScalingGroup.status) {
      // ASG does not exist or is in the process of being deleted
      return false
    }
    log.info("AutoScalingGroup (${asgName}) exists")

    if (!autoScalingGroup.instances.find { it.instanceId == instanceId }) {
      return false
>>>>>>> 2deb0073
    }

    def instances = amazonEC2.describeInstances(
      new DescribeInstancesRequest().withInstanceIds(instanceId)
    ).reservations*.instances.flatten()
    if (!instances.find { it.instanceId == instanceId }) {
      return false
    }
    log.info("Instance (${instanceId}) exists")

    if (autoScalingGroup.desiredCapacity == 0) {
      return false
    }
    log.info("AutoScalingGroup (${asgName}) has non-zero desired capacity (desiredCapacity: ${autoScalingGroup.desiredCapacity})")

    return true
  }

  @InheritConstructors
  static class DiscoveryNotConfiguredException extends RuntimeException {}

  @InheritConstructors
  static class RetryableException extends RuntimeException {}
}<|MERGE_RESOLUTION|>--- conflicted
+++ resolved
@@ -170,7 +170,6 @@
                                     AsgService asgService,
                                     String instanceId,
                                     String asgName) {
-<<<<<<< HEAD
     if (asgName) {
       def autoScalingGroup = asgService.getAutoScalingGroup(asgName)
       if (!autoScalingGroup || autoScalingGroup.status) {
@@ -183,17 +182,11 @@
         return false
       }
       log.info("AutoScalingGroup (${asgName}) contains instance (${instanceId})")
-=======
-    def autoScalingGroup = asgService.getAutoScalingGroup(asgName)
-    if (!autoScalingGroup || autoScalingGroup.status) {
-      // ASG does not exist or is in the process of being deleted
-      return false
-    }
-    log.info("AutoScalingGroup (${asgName}) exists")
-
-    if (!autoScalingGroup.instances.find { it.instanceId == instanceId }) {
-      return false
->>>>>>> 2deb0073
+
+      if (autoScalingGroup.desiredCapacity == 0) {
+        return false
+      }
+      log.info("AutoScalingGroup (${asgName}) has non-zero desired capacity (desiredCapacity: ${autoScalingGroup.desiredCapacity})")
     }
 
     def instances = amazonEC2.describeInstances(
@@ -204,11 +197,6 @@
     }
     log.info("Instance (${instanceId}) exists")
 
-    if (autoScalingGroup.desiredCapacity == 0) {
-      return false
-    }
-    log.info("AutoScalingGroup (${asgName}) has non-zero desired capacity (desiredCapacity: ${autoScalingGroup.desiredCapacity})")
-
     return true
   }
 
