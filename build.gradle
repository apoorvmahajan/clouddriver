--- conflicted
+++ resolved
@@ -17,7 +17,7 @@
 
 buildscript {
   ext {
-    korkVersion = "5.1.0"
+    korkVersion = "5.2.5"
     fiatVersion = "1.0.0"
     kotlinVersion = "1.3.10"
     junitPlatformVersion = "1.0.2"
@@ -43,18 +43,8 @@
 allprojects {
   group = "com.netflix.spinnaker.clouddriver"
   apply plugin: 'spinnaker.base-project'
-<<<<<<< HEAD
   if (Boolean.valueOf(enablePublishing)) {
     apply plugin: 'spinnaker.project'
-=======
-  apply plugin: 'groovy'
-
-  ext {
-    spinnakerDependenciesVersion = '1.44.1'
-    if (project.hasProperty('spinnakerDependenciesVersion')) {
-      spinnakerDependenciesVersion = project.property('spinnakerDependenciesVersion')
-    }
->>>>>>> a806927e
   }
   apply plugin: 'java-library'
   apply plugin: 'groovy'
